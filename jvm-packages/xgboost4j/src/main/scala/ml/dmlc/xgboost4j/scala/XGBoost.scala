--- conflicted
+++ resolved
@@ -16,12 +16,6 @@
 
 package ml.dmlc.xgboost4j.scala
 
-<<<<<<< HEAD
-import scala.collection.JavaConverters._
-
-import ml.dmlc.xgboost4j.java.{XGBoost => JXGBoost}
-
-=======
 import java.io.InputStream
 
 import ml.dmlc.xgboost4j.java.{XGBoost => JXGBoost, XGBoostError}
@@ -30,7 +24,6 @@
 /**
   * XGBoost Scala Training function.
   */
->>>>>>> cf2a7851
 object XGBoost {
   /**
     * Train a booster given parameters.
@@ -82,15 +75,6 @@
     JXGBoost.crossValidation(params.asJava, data.jDMatrix, round, nfold, metrics, obj, eval)
   }
 
-<<<<<<< HEAD
-  def initBoostModel(params: Map[String, AnyRef], dMatrixs: Array[DMatrix]): Booster = {
-    val xgboostInJava = JXGBoost.initBoostingModel(params.asJava, dMatrixs.map(_.jDMatrix))
-    new Booster(xgboostInJava)
-  }
-
-  def loadBoostModel(params: Map[String, AnyRef], modelPath: String): Booster = {
-    val xgboostInJava = JXGBoost.loadBoostModel(params.asJava, modelPath)
-=======
   /**
     * load model from modelPath
     *
@@ -113,7 +97,6 @@
   @throws(classOf[XGBoostError])
   def loadModel(in: InputStream): Booster = {
     val xgboostInJava = JXGBoost.loadModel(in)
->>>>>>> cf2a7851
     new Booster(xgboostInJava)
   }
 }