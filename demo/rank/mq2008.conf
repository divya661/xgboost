# General Parameters, see comment for each definition
# choose the tree booster, 0: tree, 1: linear
booster_type = 0 

# so far, we have pairwise rank
objective="rank:pairwise"
<<<<<<< HEAD
#objective="rank:softmax"
#objective="rank:map"
#objective="rank:ndcg"
=======
>>>>>>> a70454e3

# Tree Booster Parameters
# step size shrinkage
bst:eta = 0.1 
# minimum loss reduction required to make a further partition
bst:gamma = 1.0 
# minimum sum of instance weight(hessian) needed in a child
bst:min_child_weight = 0.1
# maximum depth of a tree
bst:max_depth = 6

# Task parameters
# the number of round to do boosting
num_round = 4
# 0 means do not save any model except the final round model
save_period = 0 
# The path of training data
data = "mq2008.train" 
# The path of validation data, used to monitor training process, here [test] sets name of the validation set
eval[test] = "mq2008.vali" 
# The path of test data 
test:data = "mq2008.test"      

<|MERGE_RESOLUTION|>--- conflicted
+++ resolved
@@ -4,12 +4,6 @@
 
 # so far, we have pairwise rank
 objective="rank:pairwise"
-<<<<<<< HEAD
-#objective="rank:softmax"
-#objective="rank:map"
-#objective="rank:ndcg"
-=======
->>>>>>> a70454e3
 
 # Tree Booster Parameters
 # step size shrinkage
